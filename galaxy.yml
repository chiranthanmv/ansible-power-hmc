# Copyright (c) IBM Corporation 2020

# IBM collection namespace
namespace: ibm

# Ansible collection for Power HMC
name: power_hmc

# The version of the collection. Must be compatible with semantic versioning
<<<<<<< HEAD
version: 1.8.2
=======
version: 1.8.1
>>>>>>> de4f3bf9

# The path to the Markdown (.md) readme file. This path is relative to the root of the collection
readme: README.md

# A list of the collection's content authors. Can be just the name or in the format 'Full Name <email> (url)
# @nicks:irc/im.site#channel'
authors:
- Anil Vijayan (@AnilVijayan)
- Navinakumar Kandakur (@nkandak1)


### OPTIONAL but strongly recommended

# A short summary description of the collection
description: Ansible Content for IBM Power HMCs - to manage configurations of Power HMC and Power systems managed by the HMC.

# Collection License
license:
- GPL-3.0-only

# Collection Tags
tags: [infrastructure, ibm, power, hmc]

dependencies: {}

# The URL of the originating SCM repository
repository: https://github.com/IBM/ansible-power-hmc

# The URL to any online docs
documentation: https://ibm.github.io/ansible-power-hmc/index.html

# The URL to the homepage of the collection/project
homepage: https://github.com/IBM

# The URL to the collection issue tracker
issues: https://github.com/IBM/ansible-power-hmc/issues

# Files to ignore when building power_hmc collection
build_ignore:
- builds
- devops
- docs/images
- docs/source/demo.rst
- '*.tar.gz'<|MERGE_RESOLUTION|>--- conflicted
+++ resolved
@@ -7,11 +7,8 @@
 name: power_hmc
 
 # The version of the collection. Must be compatible with semantic versioning
-<<<<<<< HEAD
 version: 1.8.2
-=======
-version: 1.8.1
->>>>>>> de4f3bf9
+
 
 # The path to the Markdown (.md) readme file. This path is relative to the root of the collection
 readme: README.md
