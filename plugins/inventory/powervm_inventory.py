# Copyright: (c) 2018- IBM, Inc
# GNU General Public License v3.0+ (see COPYING or https://www.gnu.org/licenses/gpl-3.0.txt)

from __future__ import (absolute_import, division, print_function)
__metaclass__ = type

DOCUMENTATION = '''
    name: powervm_inventory
    author:
        - Torin Reilly (@torinreilly)
        - Michael Cohoon (@mtcohoon)
        - Ozzie Rodriguez (@OzzieRodriguez)
        - Anil Vijayan (@AnilVijayan)
        - Navinakumar Kandakur (@nkandak1)
    version_added: "1.1.0"
    requirements:
        - Python >= 3
    short_description: HMC-based inventory source for Power Systems
    description:
        - This plugin utilizes HMC APIs to build a dynamic inventory
          of defined partitions (LPAR, VIOS). Inventory sources must be structured as *.power_hmc.yml
          or *.power_hmc.yaml.
        - To create a usable Ansible host for a given LPAR, the IP or hostname
          of the LPAR must be exposed through the HMC in some way.
          Currently there are only two such sources supported by this plugin,
          either an RMC IP address(not valid for IBMi partition) or the name of the LPAR must be also a valid hostname.
        - Valid LPAR/VIOS properties that can be used for groups, keyed groups, filters, unknown partition identification,
          and composite variables can be found in the HMC REST API documentation. By default, valid properties include those
          listed as "Quick Properties", but if `advanced_fields` are enabled, you may be able to use more advanced properties of the
          partition. Further information about the APIs can be found in the
          L(Knowledge Center, https://www.ibm.com/support/knowledgecenter/9040-MR9/p9ehl/apis/LogicalPartition.htm).
        - If a property is used in the inventory source that is unique to a partition type,
          only partitions for which that property is defined may be included. Non-compatible partitions can be
          filtered out by `OperatingSystemVersion` or `PartitionType` as detailed in the second example.

    options:
        hmc_hosts:
          description: A dictionary of hosts and their associated usernames and passwords.
          required: true
          type: dict
        filters:
            description:
                - A key value pair for filtering by various LPAR/VIOS attributes.
                  Only results matching the filter will be included in the inventory.
            default: {}
        compose:
            description: Create vars from Jinja2 expressions.
            default: {}
            type: dict
        groups:
            description: Add hosts to group based on Jinja2 conditionals.
            default: {}
            type: dict
        keyed_groups:
            description: Add hosts to group based on the values of a variable.
            type: list
            elements: str
        exclude_ip:
            description: A list of IP addresses to exclude from the inventory.
              This will be compared to the RMC IP address specified in the HMC.
              Currently, no hostname lookup is performed, so only IP addresses
              that match the RMC IP address specified in the HMC will be excluded.
              This is not valid for IBMi LPARs
<<<<<<< HEAD
            type: list
            elements: str
        exclude_lpar:
            description: A list of partitions (LPAR, VIOS) to exclude by partition name.
            type: list
            elements: str
        exclude_system:
            description: A list of HMC managed systems whose partitions (LPAR, VIOS)
              will be excluded from the dynamic inventory.
            type: list
            elements: str
=======
            type: str
        exclude_lpar:
            description: A list of partitions (LPAR, VIOS) to exclude by partition name.
            type: str
        exclude_system:
            description: A list of HMC managed systems whose partitions (LPAR, VIOS)
              will be excluded from the dynamic inventory.
            type: str
>>>>>>> 061a2826
        ansible_display_name:
            description: By default, partitions names will be used as the name displayed by
              Ansible in output. If you wish this to display the IP address instead you may
              set this to "ip".
            default: "lpar_name"
            choices: [lpar_name, ip]
            type: str
        ansible_host_type:
            description: Determines if the ip address or the LPAR name will be used as
              the "ansible_host" variable in playbooks.
              This is not valid for IBMi LPARs
            default: "ip"
            choices: [lpar_name, ip]
            type: str
        advanced_fields:
            description:
                - Allows for additional LPAR/VIOS properties to be used for
                  the purposes of grouping and filtering.
                - Retrieving these properties could increase dynamic inventory generation run time,
                  depending on the size of your environment and the properties to be fetched.
            default: false
            type: bool
        group_by_managed_system:
            description: Creates a grouping of partitions by managed system name. This is enabled by default.
            default: true
            type: bool
        identify_unknown_by:
            description:
                - Allows you to include partitions unable to be automatically detected
                  as a valid Ansible target.
                - By default, Aix/Linux partitions without IP's and IBMi partitions in not running state are omitted from the inventory.
                  This is not be the case in the event you have lpar_name set for ansible_host_type.
                  If not, omitted partitions will be added to a group called "unknown"
                  and will can be identified by any LPAR property of your choosing
                  (PartitionName or UUID are common identifiers).
                - If you do not omit unknown partitions, you may run into issues
                  targeting groups that include them. To avoid this, you can specify a host pattern
                  in a playbooks such as `targetgroup:!unknown`.
                  This will your playbook to run against all known hosts in your target group.
            default: omit
            type: str
'''

EXAMPLES = '''
# The most minimal example, targeting only a single HMC
plugin: ibm.power_hmc.powervm_inventory
hmc_hosts:
  "hmc_host_name":
    user: <HMC_Username>
    password: <HMC_Password>

# Create an inventory consisting of only Virtual IO Servers.
# This may be important if grouping by advanced_fields exclusive to VIOS.
plugin: ibm.power_hmc.powervm_inventory
hmc_hosts:
  "hmc_host_name":
    user: <HMC_Username>
    password: <HMC_Password>
filters:
    PartitionType: 'Virtual IO Server'

# Target multiple HMC hosts and only add running partitions to the inventory
plugin: ibm.power_hmc.powervm_inventory
hmc_hosts:
  "hmc_host_name":
    user: <HMC1_Username>
    password: <HMC1_Password>
  "hmc_host_name2":
    user: <HMC2_Username>
    password: <HMC2_Password>
filters:
    PartitionState: 'running'

# Generate an inventory of all running partitions and create a separate group for AIX 7.2 and IBMi type of partitions
plugin: ibm.power_hmc.powervm_inventory
hmc_hosts:
  "hmc_host_name":
    user: <HMC1_Username>
    password: <HMC1_Password>
  "hmc_host_name2":
    user: <HMC2_Username>
    password: <HMC2_Password>
filters:
    PartitionState: 'running'
groups:
    AIX_72: "'7.2' in OperatingSystemVersion"
    IBMi: "'IBM' in OperatingSystemVersion"

# Generate an inventory of running partitions and group them by PartitionType with a prefix of type_
# Groups will be created will resemble "type_Virtual_IO_Server", "type_AIX_Linux", "type_OS400", etc.
# Additionally, include the following variables as host_vars for a given target host: CurrentMemory, OperatingSystemVersion, PartitionName
plugin: ibm.power_hmc.powervm_inventory
hmc_hosts:
  "hmc_host_name":
    user: <HMC1_Username>
    password: <HMC1_Password>
  "hmc_host_name2":
    user: <HMC2_Username>
    password: <HMC2_Password>
filters:
    PartitionState: 'running'
keyed_groups:
  - prefix: type
    key: PartitionType
compose:
  current_memory: CurrentMemory
  os: OperatingSystemVersion
  name: PartitionName

## Generate an inventory that excludes partitions by ip, name, or the name of managed system on which they run
plugin: ibm.power_hmc.powervm_inventory
hmc_hosts:
  "hmc_host_name":
    user: <HMC2_Username>
    password: <HMC_Password>
exclude_ip:
    - 10.0.0.44
    - 10.0.0.46
exclude_lpar:
    - aixlparnameX1
    - aixlparnameX2
    - vioslparnameX1
    - vioslparnameX2
exclude_system:
    - Frame1-XXX-WWWWWW
    - Frame2-XXX-WWWWWW
'''

import xml.etree.ElementTree as ET
import json
import sys
from ansible.plugins.inventory import BaseInventoryPlugin, Constructable, Cacheable
from ansible.module_utils.six import string_types, viewitems, reraise
from ansible.errors import AnsibleParserError
from ansible_collections.ibm.power_hmc.plugins.module_utils.hmc_exceptions import HmcError
from ansible_collections.ibm.power_hmc.plugins.module_utils.hmc_rest_client import parse_error_response
from ansible_collections.ibm.power_hmc.plugins.module_utils.hmc_rest_client import HmcRestClient
from ansible.config.manager import ensure_type
from ansible.template import Templar

from ansible.utils.display import Display
display = Display()

# Generic setting for log initializing and log rotation
import logging
LOG_FILENAME = "/tmp/ansible_power_hmc.log"
logger = logging.getLogger(__name__)


def init_logger():
    logging.basicConfig(
        filename=LOG_FILENAME,
        format='[%(asctime)s] %(levelname)s: [%(funcName)s] %(message)s',
        level=logging.DEBUG)


class LparFieldNotFoundError(Exception):
    '''Raised when a field does not exist in the LPAR data.'''


class InventoryModule(BaseInventoryPlugin, Constructable, Cacheable):

    NAME = 'ibm.power_hmc.powervm_inventory'

    def __init__(self):
        super().__init__()

        self.group_prefix = 'power_hmc_'
        self.template_handle = None

    def verify_file(self, path):
        """
        Verify inventory source is valid
        """
        if super().verify_file(path):
            logger.debug("Path: %s", path)
            if path.endswith(('.power_hmc.yml', '.power_hmc.yaml')):
                return True
            raise AnsibleParserError("Path is not valid. All HMC inventory sources must have a suffix of .power_hmc.yml or .power_hmc.yaml.")

    def parse(self, inventory, loader, path, cache=True):
        """
        Parse inventory source
        """
        super().parse(inventory, loader, path, cache)

        self.template_handle = Templar(loader=loader)
        self._configure(path)
        self._populate_from_systems(self.get_lpars_by_system())

    def _populate_from_systems(self, systems):
        invalid_identify_unknown_by = False
        # Ensure there is a system defined to an HMC
        if not systems:
            raise HmcError("There are no systems defined to any valid HMCs provided or no valid connections were established.")
        for system in systems:
            for lpar in systems[system]:
                if self.lpar_should_be_included(lpar):
                    try:
                        # Lookup the IP address for LPAR
                        ip = self.get_ip(lpar)
                        lpar_name = self.get_lpar_name(lpar)

                        if self.ansible_host_type == "lpar_name":
                            hostname = lpar_name
                        else:
                            hostname = ip

                        if self.ansible_display_name == "lpar_name":
                            entry_name = lpar_name
                        else:
                            entry_name = ip
                    except LparFieldNotFoundError:
                        # If the IP address was missing, this LPAR is 'unknown' and
                        # cannot be added as a valid Ansible host.
                        partition_type = self.get_lpar_os_type(lpar)

                        if partition_type == 'OS400' and lpar['PartitionState'] == 'running' and self.ansible_display_name == "lpar_name":
                            entry_name = self.get_lpar_name(lpar)
                            hostname = entry_name
                        elif self.identify_unknown_by.lower() != 'omit':
                            value_for_unknown = self.get_value_for_unknown_lpar(lpar)
                            if value_for_unknown:
                                self.inventory.add_group('unknowns')
                                self.inventory.add_host(value_for_unknown, 'unknowns')
                            else:
                                invalid_identify_unknown_by = True
                            continue
                        else:
                            continue

                    # A valid IP address was found for this LPAR
                    if self.group_by_managed_system:
                        self.inventory.add_group(system)
                        self.inventory.add_host(entry_name, system)
                    else:
                        self.inventory.add_host(entry_name)

                    # Only add an ansible_host variable if it differs from the displayname in the inventory
                    if hostname != entry_name:
                        self.inventory.set_variable(entry_name, "ansible_host", hostname)

                    self._set_composite_vars(self.compose, lpar, entry_name, strict=True)
                    self._add_host_to_composed_groups(self.groups, lpar, entry_name, strict=True)
                    self._add_host_to_keyed_groups(self.keyed_groups, lpar, entry_name, strict=True)

        # Warn the user if the property they are using to use to identify partitions is invalid in some circumstances
        if invalid_identify_unknown_by:
            msg = ("Could not find property %s for some or all unknown partitions, as a result they will not be included." % self.identify_unknown_by)
            display.warning(msg=msg)
            logger.warning(msg)

    def get_lpars_by_system(self):
        systems = {}

        if self.template_handle.is_template(self.get_option('hmc_hosts')):
            self.hmc_hosts = self.template_handle.template(variable=self.get_option('hmc_hosts'))

        for hmc_host in self.hmc_hosts:
            try:
                rest_conn = HmcRestClient(str(hmc_host), str(self.hmc_hosts[hmc_host]["user"]), str(self.hmc_hosts[hmc_host]["password"]))
                try:
                    managed_systems = json.loads(rest_conn.getManagedSystemsQuick())
                except Exception:
                    logger.debug("Could not retrieve systems from %s it may not have any defined", hmc_host)
                    continue
                for system in managed_systems:
                    lpars = []
                    if system.get("SystemName") not in self.exclude_system:
                        # Make calls to full XML APIs which have access to a few additional fields
                        # Note: This call takes nearly 10x as long because it must reach out to each system individually
                        if self.advanced_fields:
                            try:
                                lpar_xml = rest_conn.getLogicalPartitions(system.get("UUID"))
                                system_lpars = self.parse_lpars_xml(lpar_xml)
                                lpars.extend(system_lpars)
                            except Exception:
                                logger.debug("Could not retrieve LPARs from %s it may not have any defined", system.get("SystemName"))
                            try:
                                vios_xml = rest_conn.getVirtualIOServers(system.get("UUID"))
                                system_vios = self.parse_lpars_xml(vios_xml)
                                lpars.extend(system_vios)
                            except Exception:
                                logger.debug("Could not retrieve VIOS from %s it may not have any defined", system.get("SystemName"))
                        # Call the "quick" JSON API
                        else:
                            try:
                                system_lpars = json.loads(rest_conn.getLogicalPartitionsQuick(system.get("UUID")))
                                lpars.extend(system_lpars)
                            except Exception:
                                logger.debug("Could not retrieve LPARs from %s it may not have any defined", system.get("SystemName"))
                            try:
                                system_vios = json.loads(rest_conn.getVirtualIOServersQuick(system.get("UUID")))
                                lpars.extend(system_vios)
                            except Exception:
                                logger.debug("Could not retrieve VIOS from %s it may not have any defined", system.get("SystemName"))
                        systems[system.get("SystemName")] = lpars
                # Logoff HMC
                try:
                    rest_conn.logoff()
                except Exception as del_error:
                    error_msg = parse_error_response(del_error)
                    logger.debug(error_msg)
                    traceback = sys.exc_info()[2]
                    reraise(HmcError, "Error logging off HMC REST Service: %s" % error_msg, traceback)
            except Exception as error:
                error_msg = parse_error_response(error)
                msg = ("Unable to connect to HMC host %s: %s" % (hmc_host, error_msg))
                display.warning(msg=msg)
                logger.debug(msg)
                continue
        return systems

    def parse_lpars_xml(self, xml):
        root = ET.fromstring(xml)
        feed = next(root.iter())
        entries = feed.findall("{http://www.w3.org/2005/Atom}entry")
        lpars = []
        for entry in entries:
            lpar = self.get_tag_text(entry)
            lpars.append(lpar)
        return lpars

    def _configure(self, path):
        config = self._read_config_data(path)

        args = dict(
            hmc_hosts=dict(type='dict', value=config.get("hmc_hosts", None), required=True),
            filters=dict(type='dict', value=config.get("filters", {})),
            keyed_groups=dict(type='list', value=config.get("keyed_groups", [])),
            groups=dict(type='dict', value=config.get("groups", {})),
            compose=dict(type='dict', value=config.get("compose", {})),
            exclude_ip=dict(type='list', value=config.get("exclude_ip", [])),
            exclude_lpar=dict(type='list', value=config.get("exclude_lpar", [])),
            exclude_system=dict(type='list', value=config.get("exclude_system", [])),
            ansible_display_name=dict(type='str', choices=['lpar_name', 'ip'], value=config.get("ansible_display_name", "lpar_name")),
            ansible_host_type=dict(type='str', choices=['lpar_name', 'ip'], value=config.get("ansible_host_type", "ip")),
            advanced_fields=dict(type='bool', value=config.get("advanced_fields", False)),
            group_by_managed_system=dict(type='bool', value=config.get("group_by_managed_system", True)),
            identify_unknown_by=dict(type='str', value=config.get("identify_unknown_by", "omit")),
        )

        self.validate_and_set_args(args)

    def validate_and_set_args(self, args):
        for arg in args:
            if args[arg].get("required") and args[arg].get("value") is None:
                raise AnsibleParserError("%s is required value." % (arg))
            # check type
            if args[arg]["type"] == 'str':
                type_checked_arg = ensure_type(
                    args[arg].get("value"), 'string')
                if type_checked_arg is not None and not isinstance(type_checked_arg, string_types):
                    raise AnsibleParserError("%s is expected to be a string, but got %s instead" % (
                        arg, type(type_checked_arg)))
                # Check for choices
                if "choices" in args[arg]:
                    if type_checked_arg not in args[arg]["choices"]:
                        raise AnsibleParserError("%s is not a valid option for %s. The following are valid options: %s" % (
                            type_checked_arg, arg, str(args[arg]["choices"])))
                setattr(self, arg, type_checked_arg)
            elif args[arg]["type"] == 'bool':
                if isinstance(args[arg].get("value"), bool):
                    setattr(self, arg, args[arg].get("value"))
                else:
                    raise AnsibleParserError("%s must be a boolean value. Current value is: %s" % (arg, args[arg].get("value")))
            elif args[arg]["type"] == 'list':
                if not isinstance(args[arg].get("value"), list):
                    raise AnsibleParserError("%s is currently %s and needs to be defined as a %s." % (arg, args[arg].get("value"), 'list'))
                setattr(self, arg, args[arg].get("value"))
            elif args[arg]["type"] == 'dict':
                if not isinstance(args[arg].get("value"), dict):
                    raise AnsibleParserError("%s is currently %s and needs to be defined as a %s." % (arg, args[arg].get("value"), 'dict'))
                setattr(self, arg, args[arg].get("value"))
            else:
                raise AnsibleParserError("%s is an unhandled type! This shoulddn't happen." % (args[arg]["type"]))

            # Do not allow inventory generation to contine if an argument is set to None,
            # but also do not override a more type specific message that may have been raised.
            if args[arg].get("value") is None:
                raise AnsibleParserError("%s is an optional value, but cannot be None. Please specify a value or remove it from your inventory source." % (arg))

    def get_ip(self, lpar):
        if "ResourceMonitoringIPAddress" in lpar and lpar['ResourceMonitoringIPAddress'] is not None:
            return lpar['ResourceMonitoringIPAddress']
        else:
            raise LparFieldNotFoundError("LPAR has no value for 'ResourceMonitoringIPAddress'")

    def get_lpar_name(self, lpar):
        if "PartitionName" in lpar and lpar['PartitionName'] is not None:
            return lpar['PartitionName']
        else:
            raise LparFieldNotFoundError("LPAR has no value for 'PartitionName'")

    def get_value_for_unknown_lpar(self, lpar):
        if self.identify_unknown_by in lpar:
            return lpar[self.identify_unknown_by]

    def get_lpar_os_type(self, lpar):
        return lpar["PartitionType"]

    def get_tag_text(self, e):
        lpar_data = {}
        for child in e:
            if child.text is None or child.text.strip() == "":
                lpar_data.update(self.get_tag_text(child))
            else:
                tag = child.tag.split("}")[-1]
                lpar_data[tag] = child.text
        return lpar_data

    def is_lpar_excluded(self, lpar):
        if "ResourceMonitoringIPAddress" in lpar and lpar["ResourceMonitoringIPAddress"] in self.exclude_ip:
            # LPAR excluded due to IP address
            return True
        if "PartitionName" in lpar and lpar["PartitionName"] in self.exclude_lpar:
            # LPAR excluded due to partinion name
            return True
        return False

    def matches_filters(self, lpar):
        # Our filter should be a subset of our LPAR if the LPAR matches the filter items
        return viewitems(self.filters) <= viewitems(lpar)

    def lpar_should_be_included(self, lpar):
        if self.matches_filters(lpar) and not self.is_lpar_excluded(lpar):
            return True
        return False<|MERGE_RESOLUTION|>--- conflicted
+++ resolved
@@ -61,28 +61,14 @@
               Currently, no hostname lookup is performed, so only IP addresses
               that match the RMC IP address specified in the HMC will be excluded.
               This is not valid for IBMi LPARs
-<<<<<<< HEAD
-            type: list
-            elements: str
+            type: str
         exclude_lpar:
             description: A list of partitions (LPAR, VIOS) to exclude by partition name.
-            type: list
-            elements: str
+            type: str
         exclude_system:
             description: A list of HMC managed systems whose partitions (LPAR, VIOS)
               will be excluded from the dynamic inventory.
-            type: list
-            elements: str
-=======
-            type: str
-        exclude_lpar:
-            description: A list of partitions (LPAR, VIOS) to exclude by partition name.
-            type: str
-        exclude_system:
-            description: A list of HMC managed systems whose partitions (LPAR, VIOS)
-              will be excluded from the dynamic inventory.
-            type: str
->>>>>>> 061a2826
+            type: str
         ansible_display_name:
             description: By default, partitions names will be used as the name displayed by
               Ansible in output. If you wish this to display the IP address instead you may
