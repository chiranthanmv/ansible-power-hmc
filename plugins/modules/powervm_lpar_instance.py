--- conflicted
+++ resolved
@@ -1213,16 +1213,13 @@
                      fc_port=dict(type='str', required=True),
                      wwpn_pair=dict(type='str')
                      )
-<<<<<<< HEAD
     virt_network_args = dict(network_name=dict(type='str', required=True),
                              slot_number=dict(type='int')
                              )
-=======
     pv_args = dict(volume_name=dict(type='str'),
                    vios_name=dict(type='str'),
                    volume_size=dict(type='int')
                    )
->>>>>>> bd04038d
     # define available arguments/parameters a user can pass to the module
     module_args = dict(
         hmc_host=dict(type='str', required=True),
