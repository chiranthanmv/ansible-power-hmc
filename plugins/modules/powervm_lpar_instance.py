#!/usr/bin/python

# Copyright: (c) 2018- IBM, Inc
# GNU General Public License v3.0+ (see COPYING or https://www.gnu.org/licenses/gpl-3.0.txt)

from __future__ import absolute_import, division, print_function
__metaclass__ = type


ANSIBLE_METADATA = {
    'metadata_version': '1.1',
    'status': ['preview'],
    'supported_by': 'community'
}

DOCUMENTATION = '''
---
module: powervm_lpar_instance
author:
    - Anil Vijayan (@AnilVijayan)
    - Navinakumar Kandakur (@nkandak1)
short_description: Create, Delete, Shutdown, Activate, Restart and facts of an AIX/Linux or IBMi partition
notes:
    - The network configuration currently will not support SRIOV or VNIC related configurations.
    - I(retain_vios_cfg) and I(delete_vdisks) options will only be supported from HMC release level on or above V9 R1 M930.
    - Partition creation is not supported for resource role-based user in HMC Version prior to 951.
description:
    - "Creates AIX/Linux or IBMi partition with specified configuration details on mentioned system"
    - "Or Deletes specified AIX/Linux or IBMi partition on specified system"
    - "Or Shutdown specified AIX/Linux or IBMi partition on specified system"
    - "Or Poweron/Activate specified AIX/Linux or IBMi partition, with provided configuration details on the mentioned system"
    - "Or Restart specified AIX/Linux or IBMi partition on specified system"
    - "Or facts of the specified AIX/Linux or IBMi partition of specified system"

version_added: "1.1.0"
requirements:
- Python >= 3
- lxml
options:
    hmc_host:
        description:
            - IPaddress or hostname of the HMC
        required: true
        type: str
    hmc_auth:
        description:
            - Username and Password credential of the HMC
        required: true
        type: dict
        suboptions:
            username:
                description:
                    - HMC username
                required: true
                type: str
            password:
                description:
                    - HMC password
                type: str
    system_name:
        description:
            - The name of the managed system
        required: true
        type: str
    vm_name:
        description:
            - The name of the powervm partition to create/delete/poweron/shutdown/facts
        required: true
        type: str
    proc:
        description:
            - The number of dedicated processors to create a partition.
            - If C(proc_unit) parameter is set, then this value will work as virtual processors for
              shared processor setting.
            - Default value is 2. This will not work during shared processor setting.
        type: int
    proc_unit:
        description:
            - The number of shared processing units to create a partition.
        type: float
    mem:
        description:
            - The value of dedicated memory value in megabytes to create a partition.
            - Default value is 2048 MB.
        type: int
    os_type:
        description:
            - Type of logical partition to be created.
            - C(aix_linux) or C(linux) or C(aix) for AIX or Linux operating system.
            - C(ibmi) for IBMi operating system.
        type: str
        choices: ['aix','linux','aix_linux','ibmi']
    prof_name:
        description:
            - Partition profile to be used to activate a partition.
            - If the user doesn't provide this option, the current configuration of partition will be used for activation.
            - This option is valid only for C(poweron) I(action).
        type: str
    keylock:
        description:
            - The keylock position to be set while activating a partition.
            - If the user doesn't provide this option, the current setting of this option in partition will be considered.
            - This option is valid only for C(poweron) I(action).
        type: str
        choices: ['manual', 'normal']
    iIPLsource:
        description:
            - The initial program load (IPL) source to be used while activating an IBMi partition.
            - If the user doesn't provide this option, current setting of this option in the partition will be considered.
            - If this option provided for AIX/Linux type partition, operation gives a warning and then ignores this option and proceed with the operation.
            - This option is valid only for C(poweron) I(action)
        type: str
        choices: ['a','b','c','d']
    volume_config:
        description:
            - Storage volume configurations of a partition.
            - Attach Physical Volumes via Virtual SCSI.
            - Redundant paths created by default, if the specified/identified physical volume is visible in more than one VIOS.
            - User needs to provide either I(volume_size) or both I(volume_name) and I(vios_name). If I(volume_size) is provided,
              available physical volume matching or greater than specified size would be attached.
        type: list
        elements: dict
        suboptions:
            volume_name:
                description:
                    - Physical volume name visible through VIOS.
                      This option is mutually exclusive with I(volume_size)
                type: str
            vios_name:
                description:
                    - VIOS name to which mentioned I(volume_name) is present.
                      This option is mutually exclusive with I(volume_size)
                type: str
            volume_size:
                description:
                    - Physical volume size in MB
                type: int
    virt_network_config:
        description:
            - Virtual Network configuration of the partition
            - This implicitly adds a Virtual Ethernet Adapter with given virtual network to the partition
            - Make sure provided Virtual Network has been attached to an active Network Bridge for external network communication.
        type: list
        elements: dict
        suboptions:
            network_name:
                description:
                    - Name of the Virtual Network to be attached to the partition.
                    - This option is mandatory
                required: true
                type: str
            slot_number:
                description:
                    - Virtual slot number of a partition on which virtual network to be attached.
                    - Optional, if not provided, next available value will be assigned.
                type: int
    npiv_config:
        description:
            - To configure N-Port ID Virtualization is also known as Virtual Fibre of the partition
            - User can provide two fc port configurations and mappings will be created with VIOS implicitly
        type: list
        elements: dict
        suboptions:
            vios_name:
                description:
                    - The name of the vios in which fc port available
                    - This option is mandatory
                required: true
                type: str
            fc_port:
                description:
                    - The port to be used for npiv. User can specify either port name or fully qualified location code
                    - This option is mandatory
                required: true
                type: str
            wwpn_pair:
                description:
                    - The WWPN pair value to be configured with client FC adapter.
                    - Both the WWPN value should be separated by semicolon delimiter
                    - Optional, if not provided the value will be auto assigned
                type: str
    all_resources:
        description:
            - Creates a partition with all the resources available in the managed system.
            - When we choose this as true, make sure that all partitions are in a shutdown state, if any exist in the managed system.
            - Default is false
        type: bool
    max_virtual_slots:
        description:
            - Maximum virtual slot configuration of the partition.
            - If the user doesn't provide, it creates partition with I(max_virtual_slots) 20 as default.
        type: int
    physical_io:
        description:
            - Physical IO adapter to be added to the partition.
            - An illustrative pattern for IO location code is XXXXX.XXX.XXXXXXX-P1-T1 or P1-T1.
        type: list
        elements: str
    retain_vios_cfg:
        description:
            - Do not remove the VIOS configuration like server adapters, storage mappings associated with the partition when deleting the partition.
            - Applicable only for C(absent) state.
            - Default is to remove the associated VIOS configuration when deleting the partition.
        type: bool
    delete_vdisks:
        description:
            - Option to delete the Virtual Disks associated with the partition when deleting the partition.
            - Default is to not delete the virtual disks.
        type: bool
    advanced_info:
        description:
            - Option to display advanced information of the logical partition.
            - Applicable only for C(facts) state.
            - Default is false.
            - Currently we are showing only NPIV storage details.
        type: bool
    state:
        description:
            - C(present) creates a partition of the specified I(os_type), I(vm_name), I(proc) and I(memory) on specified I(system_name).
            - C(absent) deletes a partition of the specified I(vm_name) on specified I(system_name).
            - C(facts) fetch the details of the specified I(vm_name) on specified I(system_name).
        type: str
        choices: ['present', 'absent', 'facts']
    action:
        description:
            - C(shutdown) shutdown a partition of the specified I(vm_name) on specified I(system_name).
            - C(poweron) poweron a partition of the specified I(vm_name) with specified I(prof_name), I(keylock), I(iIPLsource) on specified I(system_name).
            - C(restart) restart a partition of the specified I(vm_name) on specified I(system_name).
        type: str
        choices: ['poweron', 'shutdown', 'restart']
'''

EXAMPLES = '''
- name: Create an IBMi logical partition instance with shared proc, volume_config's vios_name and volume_name values, PhysicaIO and
        max_virtual_slots
  powervm_lpar_instance:
      hmc_host: '{{ inventory_hostname }}'
      hmc_auth:
         username: '{{ ansible_user }}'
         password: '{{ hmc_password }}'
      system_name: <system_name>
      vm_name: <vm_name>
      proc: 4
      proc_unit: 4
      mem: 20480
      volume_config:
         vios_name: <viosname>
         volume_name: <volumename>
      physical_io: <IO_location_code>
      max_virtual_slots: 50
      os_type: ibmi
      state: present

- name: Create an AIX/Linux logical partition instance with default proc, mem, virt_network_config, volume_config's volumes_size and
        npiv_config
  powervm_lpar_instance:
      hmc_host: '{{ inventory_hostname }}'
      hmc_auth:
         username: '{{ ansible_user }}'
         password: '{{ hmc_password }}'
      system_name: <system_name>
      vm_name: <vm_name>
      volume_config:
         volume_size: <disk_size>
      virt_network_config:
         - network_name: <virtual_nw_name>
           slot_number: <client_slot_no>
      npiv_config:
         - vios_name: <viosname>
           fc_port: <fc_port_name/loc_code>
           wwpn_pair: <wwpn1;wwpn2>
      os_type: aix_linux
      state: present

- name: Delete a logical partition instance with retain_vios_cfg and delete_vdisk options
  powervm_lpar_instance:
      hmc_host: '{{ inventory_hostname }}'
      hmc_auth:
         username: '{{ ansible_user }}'
         password: '{{ hmc_password }}'
      system_name: <system_name>
      vm_name: <vm_name>
      retain_vios_cfg: True
      delete_vdisks: True
      state: absent

- name: Shutdown a logical partition
  powervm_lpar_instance:
      hmc_host: '{{ inventory_hostname }}'
      hmc_auth:
         username: '{{ ansible_user }}'
         password: '{{ hmc_password }}'
      system_name: <system_name>
      vm_name: <vm_name>
      action: shutdown

- name: Activate an AIX/Linux logical partition with user defined profile_name
  powervm_lpar_instance:
      hmc_host: '{{ inventory_hostname }}'
      hmc_auth:
         username: '{{ ansible_user }}'
         password: '{{ hmc_password }}'
      system_name: <system_name>
      vm_name: <vm_name>
      prof_name: <profile_name>
      action: poweron

- name: Activate IBMi based on its current configuration with keylock and iIPLsource options
  powervm_lpar_instance:
      hmc_host: '{{ inventory_hostname }}'
      hmc_auth:
         username: '{{ ansible_user }}'
         password: '{{ hmc_password }}'
      system_name: <system_name>
      vm_name: <vm_name>
      keylock: 'norm'
      iIPLsource: 'd'
      action: poweron

- name: Create a partition with all resources
  powervm_lpar_instance:
      hmc_host: '{{ inventory_hostname }}'
      hmc_auth:
         username: '{{ ansible_user }}'
         password: '{{ hmc_password }}'
      system_name: <system_name>
      vm_name: <vm_name>
      all_resources: True
      state: present
'''

RETURN = '''
partition_info:
    description: The configuration of the partition after creation
    type: dict
    sample: {"AllocatedVirtualProcessors": null, "AssociatedManagedSystem": "<system-name>", "CurrentMemory": 1024, \
            "CurrentProcessingUnits": null, "CurrentProcessors": 1, "Description": null, "HasDedicatedProcessors": "true", \
            "HasPhysicalIO": "true", "IsVirtualServiceAttentionLEDOn": "false", "LastActivatedProfile": "default_profile", \
            "MemoryMode": "Dedicated", "MigrationState": "Not_Migrating", "OperatingSystemVersion": "Unknown", \
            "PartitionID": 11, "PartitionName": "<partition-name>", "PartitionState": "not activated", \
            "PartitionType": "AIX/Linux", "PowerManagementMode": null, "ProgressState": null, "RMCState": "inactive", \
            "ReferenceCode": "", "RemoteRestartState": "Invalid", "ResourceMonitoringIPAddress": null, "SharingMode": "sre idle proces"}
    returned: on success for state C(present)
'''

import sys
import json
import re
from ansible.module_utils.basic import AnsibleModule
from ansible_collections.ibm.power_hmc.plugins.module_utils.hmc_cli_client import HmcCliConnection
from ansible_collections.ibm.power_hmc.plugins.module_utils.hmc_resource import Hmc
from ansible_collections.ibm.power_hmc.plugins.module_utils.hmc_exceptions import HmcError
from ansible_collections.ibm.power_hmc.plugins.module_utils.hmc_exceptions import ParameterError
from ansible_collections.ibm.power_hmc.plugins.module_utils.hmc_exceptions import Error
from ansible_collections.ibm.power_hmc.plugins.module_utils.hmc_rest_client import parse_error_response
from ansible_collections.ibm.power_hmc.plugins.module_utils.hmc_rest_client import HmcRestClient
from ansible_collections.ibm.power_hmc.plugins.module_utils.hmc_rest_client import add_taggedIO_details
from ansible_collections.ibm.power_hmc.plugins.module_utils.hmc_rest_client import add_physical_io
from random import randint
from collections import OrderedDict
from decimal import Decimal
try:
    from lxml import etree
except ImportError:
    pass  # Handled by hmc rest client module

# Generic setting for log initializing and log rotation
import logging
LOG_FILENAME = "/tmp/ansible_power_hmc.log"
logger = logging.getLogger(__name__)


def init_logger():
    logging.basicConfig(
        filename=LOG_FILENAME,
        format='[%(asctime)s] %(levelname)s: [%(funcName)s] %(message)s',
        level=logging.DEBUG)


def validate_proc_mem(system_dom, proc, mem, proc_unit=None):
<<<<<<< HEAD

    curr_avail_proc_units = system_dom.xpath('//CurrentAvailableSystemProcessorUnits')[0].text
    curr_avail_procs = float(curr_avail_proc_units)
    int_avail_proc = int(curr_avail_procs)
=======
    curr_avail_proc_units = system_dom.xpath('//CurrentAvailableSystemProcessorUnits')[0].text
    curr_avail_procs = float(curr_avail_proc_units)
    int_avail_proc = int(float(curr_avail_proc_units))
>>>>>>> 96d9464e

    if proc_unit:
        min_proc_unit_per_virtproc = system_dom.xpath('//MinimumProcessorUnitsPerVirtualProcessor')[0].text
        if Decimal(str(proc_unit)) % Decimal(min_proc_unit_per_virtproc) != Decimal('0.0'):
            raise HmcError("Input processor units: {0} must be a multiple of {1}".format(proc_unit, min_proc_unit_per_virtproc))
        if proc_unit > curr_avail_procs:
            raise HmcError("{0} Available system proc units is not enough for {1} shared CPUs. Provide value on or below {0}"
                           .format(str(curr_avail_procs), str(proc_unit)))
<<<<<<< HEAD

=======
>>>>>>> 96d9464e
    else:
        if proc > curr_avail_procs:
            raise HmcError("{2} Available system proc units is not enough for {1} dedicated CPUs. Provide value on or below {0} CPUs"
                           .format(str(int_avail_proc), str(proc), str(curr_avail_procs)))

    curr_avail_mem = system_dom.xpath('//CurrentAvailableSystemMemory')[0].text
    int_avail_mem = int(curr_avail_mem)
    curr_avail_lmb = system_dom.xpath('//CurrentLogicalMemoryBlockSize')[0].text
    lmb = int(curr_avail_lmb)

    if mem % lmb > 0:
        raise HmcError("Requested mem value not in mutiple of block size:{0}".format(curr_avail_lmb))

    if mem > int_avail_mem:
        raise HmcError("Available system memory is not enough. Provide value on or below {0}".format(curr_avail_mem))


def validate_sub_dict(sub_key, params):
    mutually_exclusive_list = []
    together = []

    for each in params.copy():
        if not params[each] or params[each] == '':
            params.pop(each)

    if not params:
        raise ParameterError("Key values of '%s' are invalid" % sub_key)

    if 'volume_config' == sub_key:
        options = params.keys()
        together = ['volume_name', 'vios_name']
        mutually_exclusive_list = [('volume_name', 'vios_name'), ('volume_size',)]

    if mutually_exclusive_list:
        list1 = [each for each in options if each in mutually_exclusive_list[0]]
        list2 = [each for each in options if each in mutually_exclusive_list[1]]
        if list1 and list2:
            raise ParameterError("Parameters: '%s' and '%s' are  mutually exclusive" %
                                 (', '.join(mutually_exclusive_list[0]), ', '.join(mutually_exclusive_list[1])))

    if together:
        list3 = [each for each in options if each in together]
        if len(list3) >= 1 and set(list3) != set(together):
            raise ParameterError("Missing parameters %s" % (', '.join(set(together) - set(list3))))


def validate_parameters(params):
    '''Check that the input parameters satisfy the mutual exclusiveness of HMC'''
    opr = None
    if params['state'] is not None:
        opr = params['state']
    else:
        opr = params['action']

    if opr == 'present':
        mandatoryList = ['hmc_host', 'hmc_auth', 'system_name', 'vm_name', 'os_type']
        unsupportedList = ['prof_name', 'keylock', 'iIPLsource', 'retain_vios_cfg', 'delete_vdisks', 'advanced_info']
    elif opr == 'poweron':
        mandatoryList = ['hmc_host', 'hmc_auth', 'system_name', 'vm_name']
        unsupportedList = ['proc', 'mem', 'os_type', 'proc_unit', 'volume_config', 'virt_network_config', 'retain_vios_cfg', 'delete_vdisks',
                           'all_resources', 'max_virtual_slots', 'advanced_info']
    elif opr == 'absent':
        mandatoryList = ['hmc_host', 'hmc_auth', 'system_name', 'vm_name']
        unsupportedList = ['proc', 'mem', 'os_type', 'proc_unit', 'prof_name', 'keylock', 'iIPLsource', 'volume_config', 'virt_network_config',
                           'all_resources', 'max_virtual_slots', 'advanced_info']
    elif opr == 'facts':
        mandatoryList = ['hmc_host', 'hmc_auth', 'system_name', 'vm_name']
        unsupportedList = ['proc', 'mem', 'os_type', 'proc_unit', 'prof_name', 'keylock', 'iIPLsource', 'volume_config', 'virt_network_config',
                           'retain_vios_cfg', 'delete_vdisks', 'all_resources', 'max_virtual_slots']
    else:
        mandatoryList = ['hmc_host', 'hmc_auth', 'system_name', 'vm_name']
        unsupportedList = ['proc', 'mem', 'os_type', 'proc_unit', 'prof_name', 'keylock', 'iIPLsource', 'volume_config', 'virt_network_config',
                           'retain_vios_cfg', 'delete_vdisks', 'all_resources', 'max_virtual_slots', 'advanced_info']

    collate = []
    for eachMandatory in mandatoryList:
        if not params[eachMandatory]:
            collate.append(eachMandatory)
    if collate:
        if len(collate) == 1:
            raise ParameterError("mandatory parameter '%s' is missing" % (collate[0]))
        else:
            raise ParameterError("mandatory parameters '%s' are missing" % (','.join(collate)))

    collate = []
    for eachUnsupported in unsupportedList:
        if params[eachUnsupported]:
            collate.append(eachUnsupported)

    if collate:
        if len(collate) == 1:
            raise ParameterError("unsupported parameter: %s" % (collate[0]))
        else:
            raise ParameterError("unsupported parameters: %s" % (', '.join(collate)))

    if params['volume_config']:
        for each_volume_config in params['volume_config']:
            validate_sub_dict('volume_config', each_volume_config)


def fetchAllInUsePhyVolumes(rest_conn, vios_uuid):
    pvid_in_use = []
    vios_response = rest_conn.getVirtualIOServer(vios_uuid, group="ViosStorage")
    phy_vol_list = vios_response.xpath("//MoverServicePartition/following-sibling::PhysicalVolumes/PhysicalVolume")
    for each_phy_vol in phy_vol_list:
        if each_phy_vol.xpath("AvailableForUsage")[0].text == "false":
            pvid_in_use.append(each_phy_vol.xpath("UniqueDeviceID")[0].text)

    logger.debug("Disks in use for vios: %s are %s", vios_uuid, pvid_in_use)
    return pvid_in_use


def identifyFreeVolume(rest_conn, system_uuid, volume_name=None, volume_size=0, vios_name=None, pvid_list=None):
    user_choice_vios = None
    user_choice_pvid = None
    vios_response = rest_conn.getVirtualIOServersQuick(system_uuid)
    vios_uuid_list = []
    if vios_response:
        vios_list = json.loads(vios_response)

        vios_uuid_list = [(vios['UUID'], vios['PartitionName']) for vios in vios_list if vios['RMCState'] == 'active']

        if not vios_uuid_list:
            raise Error("VIOSes are not available or RMC down")
    else:
        raise Error("VIOSes are not available")

    if vios_name and volume_name:
        for uuid, name in vios_uuid_list:
            if vios_name == name:
                user_choice_vios = vios_name
                break
        if not user_choice_vios:
            raise Error("Mentioned vios may not have active RMC state")

    pv_complex = []
    keys_list = []
    unique_keys = []
    pvs_in_use = []
    for vios_uuid, viosname in vios_uuid_list:
        logger.debug(vios_uuid)
        each_vios_pv_complex = {}
        pv_xml_list = rest_conn.getFreePhyVolume(vios_uuid)
        pvs_in_use += fetchAllInUsePhyVolumes(rest_conn, vios_uuid)
        logger.debug(len(pv_xml_list))
        for each in pv_xml_list:

            # This condition is to avoid picking already picked UDID in case of mutiple volume config
            if(pvid_list and each.xpath("UniqueDeviceID")[0].text in pvid_list):
                continue

            if volume_size > 0 and int(each.xpath("VolumeCapacity")[0].text) >= volume_size:
                logger.debug("Vios Name: %s", viosname)
                logger.debug("Volume Name: %s", each.xpath("VolumeName")[0].text)
                each_vios_pv_complex.update({each.xpath("UniqueDeviceID")[0].text: each})
            elif user_choice_vios:
                dvid = each.xpath("UniqueDeviceID")[0].text
                each_vios_pv_complex.update({dvid: each})
                if viosname == user_choice_vios and each.xpath("VolumeName")[0].text == volume_name:
                    user_choice_pvid = dvid

        if each_vios_pv_complex:
            sorted_each_vios_pv_complex = dict(sorted(each_vios_pv_complex.items(),
                                               key=lambda x: int(x[1].xpath("VolumeCapacity")[0].text)))
            keys_list += sorted_each_vios_pv_complex.keys()
            pv_complex.append((sorted_each_vios_pv_complex, vios_uuid, viosname))

    # Since the set is not order, using OrderedDict to find unique keys
    ordered_key_d = OrderedDict.fromkeys(keys_list)
    unique_keys = [each[0] for each in ordered_key_d.items()]

    if user_choice_vios:
        if user_choice_pvid:
            unique_keys = [user_choice_pvid]
            logger.debug(unique_keys)
        else:
            unique_keys = []
            raise Error("Not able to identify mentioned volume on free pvs of specified vios")

    found_list = []
    first_singlepath_incidence = []
    in_use_count = 0
    for each_DVID in unique_keys:

        if each_DVID in pvs_in_use:
            logger.debug("Identified pv in use on other vios: %s", each_DVID)
            in_use_count += 1
            continue

        for each_pv_complex in pv_complex:
            if each_DVID in each_pv_complex[0]:
                logger.debug("Adding to found list: %s", each_pv_complex[0][each_DVID].xpath("VolumeName")[0].text)
                found_list += [(each_pv_complex[0][each_DVID].xpath("VolumeName")[0].text,
                                each_pv_complex[2], each_pv_complex[0][each_DVID])]
        if len(found_list) >= 2:
            logger.debug("Identified a volume visible by two vioses")
            singlepath_l = [each for each in found_list if each[2].xpath("ReservePolicy")[0].text == 'SinglePath']

            if user_choice_vios:
                other_pv = []
                match_vios_pv = []
                for each in found_list:
                    if each[1] == user_choice_vios and each in singlepath_l:
                        return [each]
                    elif each[1] == user_choice_vios:
                        match_vios_pv = [each]
                    else:
                        if each not in singlepath_l:
                            other_pv = [each]
                        if match_vios_pv:
                            break
                return match_vios_pv + other_pv

            if singlepath_l and (len(found_list) - len(singlepath_l)) <= 1:
                if not first_singlepath_incidence:
                    first_singlepath_incidence.append(singlepath_l[0])
                logger.debug("Continued...")
                found_list = []
                continue

            return list(set(found_list) - set(singlepath_l))
        elif found_list and user_choice_pvid:
            return found_list
        else:
            found_list = []

    if in_use_count == len(unique_keys):
        logger.debug("All disk reported as free by some vioses is in use on some other vioses")
        return None

    if first_singlepath_incidence:
        logger.debug("Picked the first instance")
        return first_singlepath_incidence

    # if user not specified any vios and could not find volume visible by multiple vioses, then
    # pick a random volume from the vios
    if pv_complex and not found_list and not user_choice_vios:
        logger.debug("Picking a random single disk..")
        first_of_every_vios = []
        for each_pv_complex in pv_complex:
            for eachPVID in each_pv_complex[0].keys():
                if eachPVID in pvs_in_use:
                    continue
                pv_obj = each_pv_complex[0][eachPVID]
                volume_nm = pv_obj.xpath("VolumeName")[0].text
                volume_size = int(pv_obj.xpath("VolumeCapacity")[0].text)
                first_of_every_vios.append(tuple([volume_nm, each_pv_complex[2], pv_obj, volume_size]))
                break

        sort_first_of_every_vios = sorted(first_of_every_vios, key=lambda x: x[3])
        return [sort_first_of_every_vios[0][:-1]]

    return None


def wwpn_pair_is_valid(wwpn):
    # It is expected that wwpn input from the user should have a delimited ':'
    wwpns = wwpn.split(";")
    wwpn_pattern = r"(([0-9a-fA-F]{16})$|((([0-9a-fA-F]{1,2}[:]){7})[0-9a-fA-F]{1,2})$|((([0-9a-fA-F]{1,2}[\-]){7})[0-9a-fA-F]{1,2})$)"
    if len(wwpns) == 2:
        for each in wwpns:
            if not re.match(wwpn_pattern, each):
                raise Error("Given wwpn pair is not valid")
    else:
        raise Error("WWPN pair with semicolon delimiter is expected")

    return True


# Validates and fetch fibre channel port information from VIOS
def fetch_fc_config(rest_conn, system_uuid, fc_config_list):
    vios_response = rest_conn.getVirtualIOServersQuick(system_uuid)
    fcports_identified = []
    for each_fc in fc_config_list:
        vios = None
        if vios_response:
            vios_list = json.loads(vios_response)
            vios = [vios for vios in vios_list if vios['PartitionName'] == each_fc['vios_name']]
        if not vios:
            raise Error("Requested vios: {0} for npiv is not available".format(each_fc['vios_name']))
        elif vios[0]['RMCState'] != 'active':
            raise Error("Requested vios: {0} RMC state is {1} ".format(each_fc['vios_name'], vios[0]['RMCState']))

        if each_fc['fc_port'] is not None:
            vios_fcports = rest_conn.vios_fetch_fcports_info(vios[0]['UUID'])
            port_identified = [v_fcPort for v_fcPort in vios_fcports if v_fcPort['LocationCode'] == each_fc['fc_port']
                               or v_fcPort['PortName'] == each_fc['fc_port']]
            if port_identified:
                port_identified[0].update({'viosname': each_fc['vios_name']})
                if each_fc['wwpn_pair'] is not None and wwpn_pair_is_valid(each_fc['wwpn_pair']):
                    port_identified[0].update({'wwpn_pair': each_fc['wwpn_pair']})
                fcports_identified.append(port_identified[0])
            else:
                raise Error("Given fc port:{0} is either not NPIV capable or not available".format(each_fc['fc_port']))

    return fcports_identified


# Validates and fetch virtual network information
def fetch_virt_networks(rest_conn, system_uuid, virt_nw_config_list, max_slot_no):
    vnw_response = rest_conn.getVirtualNetworksQuick(system_uuid)
    virt_nws_identified = []
    if vnw_response:
        for ud_nw in virt_nw_config_list:
            nw_uuid = None
            virtual_slot_number = None
            for rr_nw in vnw_response:
                if ud_nw['network_name'] == rr_nw['NetworkName']:
                    if 'slot_number' in ud_nw and ud_nw['slot_number']:
                        virtual_slot_number = int(ud_nw['slot_number'])
                        if int(ud_nw['slot_number']) > int(max_slot_no):
                            raise Error("Virtual slot number: {0} is greater than max virtual slots allowed in a partition".format(ud_nw['slot_number']))
                    nw_uuid = rr_nw['UUID']
                    nw_dict = {'nw_name': rr_nw['NetworkName'], 'nw_uuid': nw_uuid, 'virtual_slot_number': virtual_slot_number}
                    virt_nws_identified.append(nw_dict)
                    break
            if not nw_uuid:
                raise Error("Requested Virtual Network: {0} is not available".format(ud_nw['network_name']))
    else:
        raise Error("There are no Virtual Networks configured on the managed system")
    return virt_nws_identified


def create_partition(module, params):
    changed = False
    cli_conn = None
    rest_conn = None
    system_uuid = None
    server_dom = None
    warning_msg = None
    validate_parameters(params)
    hmc_host = params['hmc_host']
    hmc_user = params['hmc_auth']['username']
    password = params['hmc_auth']['password']
    system_name = params['system_name']
    vm_name = params['vm_name']
    proc = str(params['proc'] or 2)
    mem = str(params['mem'] or 2048)
    proc_unit = params['proc_unit']
    os_type = params['os_type']
    all_resources = params['all_resources']
    max_virtual_slots = str(params['max_virtual_slots'] or 20)
    physical_io = params['physical_io']
    vios_name = None
    temp_template_name = "ansible_powervm_create_{0}".format(str(randint(1000, 9999)))
    temp_copied = False
    fcports_config = None
    cli_conn = HmcCliConnection(module, hmc_host, hmc_user, password)
    hmc = Hmc(cli_conn)

    try:
        rest_conn = HmcRestClient(hmc_host, hmc_user, password)
    except Exception as error:
        error_msg = parse_error_response(error)
        module.fail_json(msg=error_msg)

    try:
        system_uuid, server_dom = rest_conn.getManagedSystem(system_name)
    except Exception as error:
        try:
            rest_conn.logoff()
        except Exception:
            logger.debug("Logoff error")
        error_msg = parse_error_response(error)
        module.fail_json(msg=error_msg)
    if not system_uuid:
        module.fail_json(msg="Given system is not present")

    try:
        partition_uuid, partition_dom = rest_conn.getLogicalPartition(system_uuid, vm_name)
    except Exception as error:
        try:
            rest_conn.logoff()
        except Exception:
            logger.debug("Logoff error")
        error_msg = parse_error_response(error)
        module.fail_json(msg=error_msg)

    if partition_dom:
        try:
            partition_prop = rest_conn.quickGetPartition(partition_uuid)
            partition_prop['AssociatedManagedSystem'] = system_name
        except Exception as error:
            try:
                rest_conn.logoff()
            except Exception:
                logger.debug("Logoff error")
            error_msg = parse_error_response(error)
            module.fail_json(msg=error_msg)
        return False, partition_prop, None

    if all_resources:
        try:
            hmc.createPartitionWithAllResources(system_name, vm_name, os_type)
            try:
                hmc.applyProfileToPartition(system_name, vm_name, "default_profile")
            except HmcError as apply_profile_error:
                hmc.deletePartition(system_name, vm_name, False, False)
                return False, repr(apply_profile_error), None
        except HmcError as crt_lpar_error:
            return False, repr(crt_lpar_error), None

        return True, None, None

    validate_proc_mem(server_dom, int(proc), int(mem), proc_unit)

    if params['npiv_config']:
        fcports_config = fetch_fc_config(rest_conn, system_uuid, params['npiv_config'])

    try:
        if os_type in ['aix', 'linux', 'aix_linux']:
            reference_template = "QuickStart_lpar_rpa_2"
        else:
            reference_template = "QuickStart_lpar_IBMi_2"
        rest_conn.copyPartitionTemplate(reference_template, temp_template_name)
        temp_copied = True
        max_lpars = server_dom.xpath("//MaximumPartitions")[0].text
        logger.debug("CEC uuid: %s", system_uuid)

        temporary_temp_dom = rest_conn.getPartitionTemplate(name=temp_template_name)
        temp_uuid = temporary_temp_dom.xpath("//AtomID")[0].text

        # On servers that do not support the IBM i partitions with native I/O capability
        if os_type == 'ibmi' and \
                server_dom.xpath("//IBMiNativeIOCapable") and \
                server_dom.xpath("//IBMiNativeIOCapable")[0].text == 'false':
            srrTag = temporary_temp_dom.xpath("//SimplifiedRemoteRestartEnable")[0]
            srrTag.addnext(etree.XML('<isRestrictedIOPartition kb="CUD" kxe="false">true</isRestrictedIOPartition>'))
        config_dict = {}
        hmc_version = hmc.listHMCVersion()
        sp_level = int(hmc_version['SERVICEPACK'])
        if sp_level < 951:
            next_lpar_id = hmc.getNextPartitionID(system_name, max_lpars)
            logger.debug("Next Partiion ID: %s", str(next_lpar_id))
            config_dict['lpar_id'] = str(next_lpar_id)
        config_dict['vm_name'] = vm_name
        config_dict['proc'] = proc
        config_dict['proc_unit'] = str(proc_unit) if proc_unit else None
        config_dict['mem'] = mem
        config_dict['max_virtual_slots'] = max_virtual_slots

        # Tagged IO
        if os_type == 'ibmi':
            add_taggedIO_details(temporary_temp_dom)

        rest_conn.updateLparNameAndIDToDom(temporary_temp_dom, config_dict)

        # Add physical IO adapter
        if physical_io:
            add_physical_io(rest_conn, server_dom, temporary_temp_dom, physical_io)

        rest_conn.updateProcMemSettingsToDom(temporary_temp_dom, config_dict)

        # Add Virtual Networks to partition
        if params['virt_network_config']:
            virt_nw_list = fetch_virt_networks(rest_conn, system_uuid, params['virt_network_config'], max_virtual_slots)
            rest_conn.updateVirtualNWSettingsToDom(temporary_temp_dom, virt_nw_list)

        rest_conn.updatePartitionTemplate(temp_uuid, temporary_temp_dom)

        resp = rest_conn.checkPartitionTemplate(temp_template_name, system_uuid)
        draft_uuid = resp.xpath("//ParameterName[text()='TEMPLATE_UUID']/following-sibling::ParameterValue")[0].text

        draft_template_dom = rest_conn.getPartitionTemplate(uuid=draft_uuid)
        if not draft_template_dom:
            module.fail_json(msg="Not able to fetch template for partition deploy")

        # FC configuration should always be above vscsi configuration, otherwise template leads to marshal error
        if fcports_config:
            rest_conn.updateFCSettingsToDom(draft_template_dom, fcports_config)
            rest_conn.updatePartitionTemplate(draft_uuid, draft_template_dom)

        # Volume configuration settings
        pvid_added = []
        vscsi_clients_payload = ''
        if params['volume_config']:
            for each_vol_config in params['volume_config']:
                if 'vios_name' in each_vol_config and each_vol_config['vios_name']:
                    vios_name = each_vol_config['vios_name']
                    vios_response = rest_conn.getVirtualIOServersQuick(system_uuid)

                    if vios_response:
                        vios_list = json.loads(vios_response)
                        logger.debug(vios_list)
                        vios = [vios for vios in vios_list if vios['PartitionName'] == vios_name]
                        if not vios:
                            raise Error("Requested vios: {0} is not available".format(vios_name))
                    else:
                        raise Error("Requested vios: {0} is not available".format(vios_name))

                    vol_tuple_list = identifyFreeVolume(rest_conn, system_uuid, volume_name=each_vol_config['volume_name'],
                                                        vios_name=each_vol_config['vios_name'], pvid_list=pvid_added)
                else:
                    vol_tuple_list = identifyFreeVolume(rest_conn, system_uuid, volume_size=each_vol_config['volume_size'],
                                                        pvid_list=pvid_added)

                logger.debug(vol_tuple_list)
                if vol_tuple_list:
                    pvid_added.append(vol_tuple_list[0][2].xpath('UniqueDeviceID')[0].text)
                    vscsi_clients_payload += rest_conn.add_vscsi_payload(vol_tuple_list)
                else:
                    module.fail_json(msg="Unable to identify free physical volume")

            if vscsi_clients_payload:
                rest_conn.add_vscsi(draft_template_dom, vscsi_clients_payload)
                rest_conn.updatePartitionTemplate(draft_uuid, draft_template_dom)

        resp_dom = rest_conn.deployPartitionTemplate(draft_uuid, system_uuid)
        partition_uuid = resp_dom.xpath("//ParameterName[text()='PartitionUuid']/following-sibling::ParameterValue")[0].text
        partition_prop = rest_conn.quickGetPartition(partition_uuid)
        partition_prop['AssociatedManagedSystem'] = system_name
        changed = True
    except Exception as error:
        error_msg = parse_error_response(error)
        logger.debug("Line number: %d exception: %s", sys.exc_info()[2].tb_lineno, repr(error))
        module.fail_json(msg=error_msg)
    finally:
        if temp_copied:
            try:
                rest_conn.deletePartitionTemplate(temp_template_name)
            except Exception as del_error:
                error_msg = parse_error_response(del_error)
                logger.debug(error_msg)

        try:
            rest_conn.logoff()
        except Exception as logoff_error:
            error_msg = parse_error_response(logoff_error)
            logger.debug(error_msg)

    return changed, partition_prop, warning_msg


def remove_partition(module, params):
    validate_parameters(params)
    hmc_host = params['hmc_host']
    hmc_user = params['hmc_auth']['username']
    password = params['hmc_auth']['password']
    system_name = params['system_name']
    vm_name = params['vm_name']
    retainViosCfg = params['retain_vios_cfg']
    deleteVdisks = params['delete_vdisks']

    hmc_conn = HmcCliConnection(module, hmc_host, hmc_user, password)
    hmc = Hmc(hmc_conn)

    # As this feature is supported only from 930 release
    hmc_version = hmc.listHMCVersion()
    sp_level = int(hmc_version['SERVICEPACK'])
    if sp_level < 930:
        if retainViosCfg or deleteVdisks:
            warn_msg = "retain_vios_cfg and delete_vdisks options are not supported on HMC release level below V9 R1 M930"
            module.warn(warn_msg)
        retainViosCfg = False
        deleteVdisks = False
    else:
        retainViosCfg = not(retainViosCfg)

    try:
        hmc.deletePartition(system_name, vm_name, retainViosCfg, deleteVdisks)
    except HmcError as del_lpar_error:
        error_msg = parse_error_response(del_lpar_error)
        if 'HSCL8012' in error_msg:
            return False, None, None
        else:
            return False, repr(del_lpar_error), None

    return True, None, None


def poweroff_partition(module, params):
    changed = False
    rest_conn = None
    system_uuid = None
    lpar_uuid = None
    lpar_response = None
    validate_parameters(params)
    hmc_host = params['hmc_host']
    hmc_user = params['hmc_auth']['username']
    password = params['hmc_auth']['password']
    system_name = params['system_name']
    vm_name = params['vm_name']
    operation = params['action']

    try:
        rest_conn = HmcRestClient(hmc_host, hmc_user, password)
    except Exception as error:
        logger.debug(repr(error))
        module.fail_json(msg="Logon to HMC failed")

    try:
        system_uuid, server_dom = rest_conn.getManagedSystem(system_name)
        if not system_uuid:
            module.fail_json(msg="Given system is not present")
        ms_state = server_dom.xpath("//DetailedState")[0].text
        if ms_state != 'None':
            module.fail_json(msg="Given system is in " + ms_state + " state")

        lpar_response = rest_conn.getLogicalPartitionsQuick(system_uuid)
        if lpar_response is not None:
            lpar_quick_list = json.loads(lpar_response)
            for eachLpar in lpar_quick_list:
                if eachLpar['PartitionName'] == vm_name:
                    partition_dict = eachLpar
                    lpar_uuid = eachLpar['UUID']
                    break
        else:
            module.fail_json(msg="There are no Logical Partitions present on the system")

        if not lpar_uuid:
            module.fail_json(msg="Given Logical Partition is not present on the system")

        partition_state = partition_dict["PartitionState"]

        if partition_state == 'not activated':
            logger.debug("Given partition already in not activated state")
            return False, None, None
        else:
            if operation == 'restart':
                rest_conn.poweroffPartition(lpar_uuid, 'shutdown', 'true')
                changed = True
            elif operation == 'shutdown':
                rest_conn.poweroffPartition(lpar_uuid, 'shutdown')
                changed = True

    except (Exception, HmcError) as error:
        error_msg = parse_error_response(error)
        logger.debug("Line number: %d exception: %s", sys.exc_info()[2].tb_lineno, repr(error))
        module.fail_json(msg=error_msg)
    finally:
        try:
            rest_conn.logoff()
        except Exception as logoff_error:
            error_msg = parse_error_response(logoff_error)
            module.warn(error_msg)

    return changed, None, None


def poweron_partition(module, params):
    changed = False
    rest_conn = None
    system_uuid = None
    lpar_uuid = None
    prof_uuid = None
    lpar_response = None
    validate_parameters(params)
    hmc_host = params['hmc_host']
    hmc_user = params['hmc_auth']['username']
    password = params['hmc_auth']['password']
    system_name = params['system_name']
    vm_name = params['vm_name']
    prof_name = params['prof_name']
    keylock = params['keylock']
    iIPLsource = params['iIPLsource']

    try:
        rest_conn = HmcRestClient(hmc_host, hmc_user, password)
    except Exception as error:
        logger.debug(repr(error))
        module.fail_json(msg="Logon to HMC failed")

    try:
        system_uuid, server_dom = rest_conn.getManagedSystem(system_name)
        if not system_uuid:
            module.fail_json(msg="Given system is not present")
        ms_state = server_dom.xpath("//DetailedState")[0].text
        if ms_state != 'None':
            module.fail_json(msg="Given system is in " + ms_state + " state")

        lpar_response = rest_conn.getLogicalPartitionsQuick(system_uuid)
        if lpar_response is not None:
            lpar_quick_list = json.loads(rest_conn.getLogicalPartitionsQuick(system_uuid))
            for eachLpar in lpar_quick_list:
                if eachLpar['PartitionName'] == vm_name:
                    partition_dict = eachLpar
                    lpar_uuid = eachLpar['UUID']
                    break
        else:
            module.fail_json(msg="There are no Logical Partitions present on the system")

        if not lpar_uuid:
            module.fail_json(msg="Provided Logical Partition is not present on the system")

        if prof_name:
            profs = rest_conn.getPartitionProfiles(lpar_uuid)
            for prof in profs:
                prof1 = etree.ElementTree(prof)
                pro_nam = prof1.xpath('//ProfileName/text()')[0]
                if prof_name == pro_nam:
                    prof_uuid = prof1.xpath('//AtomID/text()')[0]
                    logger.debug(prof_uuid)
                    break

        if prof_name and not prof_uuid:
            module.fail_json(msg="Provided Logical Partition Profile is not present on the logical Partition")

        partition_state = partition_dict["PartitionState"]
        partition_type = partition_dict["PartitionType"]

        if partition_state == 'not activated':
            warn_msg = 'unsupported parameter iIPLsource provided to a partition type: '
            if partition_type != 'OS400' and iIPLsource:
                module.warn(warn_msg + partition_type)
            try:
                rest_conn.poweronPartition(lpar_uuid, prof_uuid, keylock, iIPLsource, partition_type)
                changed = True
            except HmcError as hmcerr:
                err_msg = parse_error_response(hmcerr)
                resp_dict = json.loads(rest_conn.getLogicalPartitionQuick(lpar_uuid))
                partition_state2 = resp_dict["PartitionState"]
                if partition_state2 == 'error':
                    module.warn(err_msg)
                    changed = True
                else:
                    logger.debug("Line number: %d exception: %s", sys.exc_info()[2].tb_lineno, repr(hmcerr))
                    module.fail_json(msg=err_msg)

        else:
            logger.debug("Given partition already in not activated state")
            return False, None, None

    except Exception as error:
        error_msg = parse_error_response(error)
        logger.debug("Line number: %d exception: %s", sys.exc_info()[2].tb_lineno, repr(error))
        module.fail_json(msg=error_msg)
    finally:
        try:
            rest_conn.logoff()
        except Exception as logoff_error:
            error_msg = parse_error_response(logoff_error)
            module.warn(error_msg)

    return changed, None, None


def partition_details(module, params):
    rest_conn = None
    system_uuid = None
    server_dom = None
    partition_prop = None
    lpar_uuid = None
    validate_parameters(params)
    hmc_host = params['hmc_host']
    hmc_user = params['hmc_auth']['username']
    password = params['hmc_auth']['password']
    system_name = params['system_name']
    vm_name = params['vm_name']
    advanced_info = params['advanced_info']

    try:
        rest_conn = HmcRestClient(hmc_host, hmc_user, password)
    except Exception as error:
        error_msg = parse_error_response(error)
        module.fail_json(msg=error_msg)

    try:
        system_uuid, server_dom = rest_conn.getManagedSystem(system_name)
        if not system_uuid:
            module.fail_json(msg="Given system is not present")
        ms_state = server_dom.xpath("//DetailedState")[0].text
        if ms_state != 'None':
            module.fail_json(msg="Given system is in " + ms_state + " state")

        lpar_response = rest_conn.getLogicalPartitionsQuick(system_uuid)
        if lpar_response is not None:
            lpar_quick_list = json.loads(lpar_response)
            for eachLpar in lpar_quick_list:
                if eachLpar['PartitionName'] == vm_name:
                    partition_prop = eachLpar
                    partition_prop['AssociatedManagedSystem'] = system_name
                    lpar_uuid = eachLpar['UUID']
                    break
        else:
            module.fail_json(msg="There are no Logical Partitions present on the system")

        if lpar_uuid and advanced_info:
            vfc_adapter_details = rest_conn.getVirtualFiberChannelAdapters(lpar_uuid)
            partition_prop['VirtualFiberChannelAdapters'] = vfc_adapter_details
            logger.debug(vfc_adapter_details)

        if not lpar_uuid:
            module.fail_json(msg="Given Logical Partition is not present on the system")

    except (Exception, HmcError) as error:
        error_msg = parse_error_response(error)
        logger.debug("Line number: %d exception: %s", sys.exc_info()[2].tb_lineno, repr(error))
        module.fail_json(msg=error_msg)
    finally:
        try:
            rest_conn.logoff()
        except Exception as logoff_error:
            error_msg = parse_error_response(logoff_error)
            module.warn(error_msg)

    return False, partition_prop, None


def perform_task(module):
    params = module.params
    actions = {
        "present": create_partition,
        "absent": remove_partition,
        "facts": partition_details,
        "shutdown": poweroff_partition,
        "poweron": poweron_partition,
        "restart": poweroff_partition,
    }

    oper = 'state'
    if params['state'] is None:
        oper = 'action'
    try:
        return actions[params[oper]](module, params)
    except (ParameterError, HmcError, Error) as error:
        return False, repr(error), None


def run_module():

    npiv_args = dict(vios_name=dict(type='str', required=True),
                     fc_port=dict(type='str', required=True),
                     wwpn_pair=dict(type='str')
                     )
    virt_network_args = dict(network_name=dict(type='str', required=True),
                             slot_number=dict(type='int')
                             )
    pv_args = dict(volume_name=dict(type='str'),
                   vios_name=dict(type='str'),
                   volume_size=dict(type='int')
                   )
    # define available arguments/parameters a user can pass to the module
    module_args = dict(
        hmc_host=dict(type='str', required=True),
        hmc_auth=dict(type='dict',
                      required=True,
                      no_log=True,
                      options=dict(
                          username=dict(required=True, type='str'),
                          password=dict(type='str', no_log=True),
                      )
                      ),
        system_name=dict(type='str', required=True),
        vm_name=dict(type='str', required=True),
        proc=dict(type='int'),
        proc_unit=dict(type='float'),
        mem=dict(type='int'),
        os_type=dict(type='str', choices=['aix', 'linux', 'aix_linux', 'ibmi']),
        volume_config=dict(type='list',
                           elements='dict',
                           options=pv_args
                           ),
        virt_network_config=dict(type='list',
                                 elements='dict',
                                 options=virt_network_args
                                 ),
        npiv_config=dict(type='list',
                         elements='dict',
                         options=npiv_args
                         ),
        physical_io=dict(type='list', elements='str'),
        prof_name=dict(type='str'),
        all_resources=dict(type='bool'),
        max_virtual_slots=dict(type='int'),
        keylock=dict(type='str', choices=['manual', 'normal']),
        iIPLsource=dict(type='str', choices=['a', 'b', 'c', 'd']),
        retain_vios_cfg=dict(type='bool'),
        delete_vdisks=dict(type='bool'),
        advanced_info=dict(type='bool'),
        state=dict(type='str',
                   choices=['present', 'absent', 'facts']),
        action=dict(type='str',
                    choices=['shutdown', 'poweron', 'restart'])
    )

    module = AnsibleModule(
        argument_spec=module_args,
        mutually_exclusive=[('state', 'action')],
        required_one_of=[('state', 'action')],
        required_if=[['state', 'facts', ['hmc_host', 'hmc_auth', 'system_name', 'vm_name']],
                     ['state', 'absent', ['hmc_host', 'hmc_auth', 'system_name', 'vm_name']],
                     ['state', 'present', ['hmc_host', 'hmc_auth', 'system_name', 'vm_name', 'os_type']],
                     ['action', 'shutdown', ['hmc_host', 'hmc_auth', 'system_name', 'vm_name']],
                     ['action', 'poweron', ['hmc_host', 'hmc_auth', 'system_name', 'vm_name']],
                     ['action', 'restart', ['hmc_host', 'hmc_auth', 'system_name', 'vm_name']]
                     ],
        required_by=dict(
            proc_unit=('proc', ),
        ),
    )

    if module._verbosity >= 5:
        init_logger()

    changed, info, warning = perform_task(module)

    if isinstance(info, str):
        module.fail_json(msg=info)

    result = {}
    result['changed'] = changed
    if info:
        result['partition_info'] = info

    if warning:
        result['warning'] = warning

    module.exit_json(**result)


def main():
    run_module()


if __name__ == '__main__':
    main()<|MERGE_RESOLUTION|>--- conflicted
+++ resolved
@@ -378,16 +378,9 @@
 
 
 def validate_proc_mem(system_dom, proc, mem, proc_unit=None):
-<<<<<<< HEAD
-
-    curr_avail_proc_units = system_dom.xpath('//CurrentAvailableSystemProcessorUnits')[0].text
-    curr_avail_procs = float(curr_avail_proc_units)
-    int_avail_proc = int(curr_avail_procs)
-=======
     curr_avail_proc_units = system_dom.xpath('//CurrentAvailableSystemProcessorUnits')[0].text
     curr_avail_procs = float(curr_avail_proc_units)
     int_avail_proc = int(float(curr_avail_proc_units))
->>>>>>> 96d9464e
 
     if proc_unit:
         min_proc_unit_per_virtproc = system_dom.xpath('//MinimumProcessorUnitsPerVirtualProcessor')[0].text
@@ -396,10 +389,6 @@
         if proc_unit > curr_avail_procs:
             raise HmcError("{0} Available system proc units is not enough for {1} shared CPUs. Provide value on or below {0}"
                            .format(str(curr_avail_procs), str(proc_unit)))
-<<<<<<< HEAD
-
-=======
->>>>>>> 96d9464e
     else:
         if proc > curr_avail_procs:
             raise HmcError("{2} Available system proc units is not enough for {1} dedicated CPUs. Provide value on or below {0} CPUs"
