--- conflicted
+++ resolved
@@ -520,7 +520,6 @@
                 self.OPT['MKAUTHKEYS']['--PASSWD'] + passwd
         self.hmcconn.execute(mkauthcmd)
 
-<<<<<<< HEAD
     def listUsr(self, user_type=None, filt=None):
         listHmcUsr = self.CMD['LSHMCUSR']
         if user_type:
@@ -579,7 +578,7 @@
             res = self.getPartitionRefcode(system_name, name)
             ref_code = res['REFCODE']
         return rmcActive, conf_dict, ref_code
-=======
+
     def accept_level(self, system_name):
         updlic_cmd = self.CMD['UPDLIC'] +\
             self.OPT['UPDLIC']['-M'] + system_name +\
@@ -629,5 +628,4 @@
 
         raw_result = self.hmcconn.execute(lssysconn_cmd)
         lines = raw_result.split()
-        return lines
->>>>>>> 061a2826
+        return lines