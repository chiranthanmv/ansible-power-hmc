--- conflicted
+++ resolved
@@ -59,8 +59,4 @@
     local_dir: docs/build
     keep_history: true
     on:
-<<<<<<< HEAD
-        branch: alpha-v1.2.0
-=======
-        branch: dev-collection
->>>>>>> df09cca3
+        branch: dev-collection